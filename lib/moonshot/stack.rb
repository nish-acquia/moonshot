require_relative 'creds_helper'
require_relative 'doctor_helper'

require_relative 'yaml_stack_template'
require_relative 'json_stack_template'
require_relative 'stack_parameter_printer'
require_relative 'stack_output_printer'
require_relative 'stack_asg_printer'
require_relative 'unicode_table'
require_relative 'change_set'
require 'yaml'

module Moonshot
  # The Stack wraps all CloudFormation actions performed by Moonshot. It
  # stores the state of the active stack running on AWS, but contains a
  # reference to the StackTemplate that would be applied with an update
  # action.
  class Stack # rubocop:disable ClassLength
    include CredsHelper
    include DoctorHelper

    attr_reader :app_name
    attr_reader :name

    def initialize(config)
      @config = config
      @ilog = config.interactive_logger
      @name = [@config.app_name, @config.environment_name].join('-')

      yield @config if block_given?
    end

    def create
      should_wait = true
      @ilog.start "Creating #{stack_name}." do |s|
        if stack_exists?
          s.success "#{stack_name} already exists."
          should_wait = false
        else
          create_stack
          s.success "Created #{stack_name}."
        end
      end

      should_wait ? wait_for_stack_state(:stack_create_complete, 'created') : true
    end

    def update(dry_run:, force:)
      raise "No stack found #{@name.blue}!" unless stack_exists?

      change_set = ChangeSet.new(new_change_set, @name)
      @ilog.start_threaded "Waiting for ChangeSet #{change_set.name.blue} to be created." do |s|
        change_set.wait_for_change_set

        if change_set.valid?
          s.success "ChangeSet #{change_set.name.blue} ready!"
        else
          s.failure "ChangeSet failed to create: #{change_set.invalid_reason}"
          should_wait = false
        end
      end

      return unless change_set.valid?

      if dry_run
        change_set.display_changes
      elsif !force
        change_set.display_changes
        change_set.confirm? or raise "ChangeSet rejected!"
      end

      @ilog.start "Executing ChangeSet #{change_set.name.blue} for #{stack_name}." do |s|
        change_set.execute
        s.success "Executed ChangeSet #{change_set.name.blue} for #{stack_name}."
      end

      success = wait_for_stack_state(:stack_update_complete, 'updated')
      raise 'Failed to update the CloudFormation Stack.' unless success
      success
    end

    def delete
      should_wait = true
      @ilog.start "Deleting #{stack_name}." do |s|
        if stack_exists?
          cf_client.delete_stack(stack_name: @name)
          s.success "Initiated deletion of #{stack_name}."
        else
          s.success "#{stack_name} does not exist."
          should_wait = false
        end
      end

      should_wait ? wait_for_stack_state(:stack_delete_complete, 'deleted') : true
    end

    def status
      if exists?
        puts "#{stack_name} exists."
        t = UnicodeTable.new('')
        StackParameterPrinter.new(self, t).print
        StackOutputPrinter.new(self, t).print
        StackASGPrinter.new(self, t).print
        t.draw_children
      else
        puts "#{stack_name} does NOT exist."
      end
    end

    def parameters
      get_stack(@name)
        .parameters
        .map { |p| [p.parameter_key, p.parameter_value] }
        .to_h
    end

    def outputs
      get_stack(@name)
        .outputs
        .map { |o| [o.output_key, o.output_value] }
        .to_h
    end

    def exists?
      cf_client.describe_stacks(stack_name: @name)
      true
    rescue Aws::CloudFormation::Errors::ValidationError
      false
    end
    alias stack_exists? exists?

    def resource_summaries
      cf_client.list_stack_resources(stack_name: @name).stack_resource_summaries
    end

    # @return [String, nil]
    def physical_id_for(logical_id)
      resource_summary = resource_summaries.find do |r|
        r.logical_resource_id == logical_id
      end
      resource_summary.physical_resource_id if resource_summary
    end

    # @return [Array<Aws::CloudFormation::Types::StackResourceSummary>]
    def resources_of_type(type)
      resource_summaries.select do |r|
        r.resource_type == type
      end
    end

    # Build a hash of overrides that would be applied to this stack by an
    # update.
    def overrides
      if File.exist?(parameters_file)
        YAML.load_file(parameters_file) || {}
      else
        {}
      end
    end

    # Return a Hash of the default values defined in the stack template.
    def default_values
      h = {}
      template.parameters.each do |p|
        h[p.name] = h.default
      end
      h
    end

    def template
      @template ||= load_template_file
    end

    # @return [String] the path to the template file.
    def template_file
      json = json_template_path
      yaml = yaml_template_path

      @template_file ||= Dir[json].first || Dir[yaml].first

      raise 'CloudFormation template not found at'\
            "#{json} or #{yaml}!" unless @template_file

      @template_file
    end

    # @return [String] the path to the parameters file.
    def parameters_file
      File.join(@config.project_root, 'cloud_formation', 'parameters', "#{@name}.yml")
    end

    private

    def stack_name
      "CloudFormation Stack #{@name.blue}"
    end

    def json_template_path
      "#{raw_template_file_name}.json"
    end

    def yaml_template_path
      "#{raw_template_file_name}.yml"
    end

    # @return [String] the path to the template file without extension.
    def raw_template_file_name
      @raw_template_file_name ||=
        File.join(@config.project_root, 'cloud_formation', @config.app_name)
    end

    def load_template_file
      json_template = JsonStackTemplate.new(json_template_path)
      yaml_template = YamlStackTemplate.new(yaml_template_path)
      case
      when json_template.exist?
        json_template
      when yaml_template.exist?
        yaml_template
      else
        raise "CloudFormation template not found at #{json_template_path} "\
              "or #{yaml_template_path}!" unless @template_file
      end
    end

    def stack_parameters
      template.parameters.map(&:name)
    end

    # @return [Aws::CloudFormation::Types::Stack]
    def get_stack(name)
      stacks = cf_client.describe_stacks(stack_name: name).stacks
      raise "Could not describe stack: #{name}" if stacks.empty?

      stacks.first
    rescue Aws::CloudFormation::Errors::ValidationError
      raise "Could not describe stack: #{name}"
    end

    def create_stack
      cf_client.create_stack(
        stack_name: @name,
        template_body: template.body,
        capabilities: ['CAPABILITY_IAM'],
        parameters: @config.parameters.values.map(&:to_cf),
        tags: make_tags
      )
    rescue Aws::CloudFormation::Errors::AccessDenied
      raise 'You are not authorized to perform create_stack calls.'
    end

    def new_change_set
      change_set_name = [
        'moonshot',
        @name,
        Time.now.utc.to_i.to_s
      ].join('-')

      cf_client.create_change_set(
        change_set_name: change_set_name,
        description: "Moonshot update command for application '#{Moonshot.config.app_name}'",
        stack_name: @name,
        template_body: template.body,
        capabilities: ['CAPABILITY_IAM'],
<<<<<<< HEAD
        parameters: @config.parameters.values.map(&:to_cf),
        tags: make_tags)

      change_set_name
=======
        parameters: @config.parameters.values.map(&:to_cf)
      )
      true
    rescue Aws::CloudFormation::Errors::ValidationError => e
      raise e.message unless
        e.message == 'No updates are to be performed.'
      false
>>>>>>> 7894df78
    end

    # TODO: Refactor this into it's own class.
    def wait_for_stack_state(wait_target, past_tense_verb)
      result = true

      stack_id = get_stack(@name).stack_id

      events = StackEventsPoller.new(cf_client, stack_id)
      events.show_only_errors unless @config.show_all_stack_events

      @ilog.start_threaded "Waiting for #{stack_name} to be successfully #{past_tense_verb}." do |s|
        begin
          cf_client.wait_until(wait_target, stack_name: stack_id) do |w|
            w.delay = 10
            w.max_attempts = 180 # 30 minutes.
            w.before_wait do |attempt, resp|
              begin
                events.latest_events.each { |e| @ilog.error(format_event(e)) }
                # rubocop:disable Lint/HandleExceptions
              rescue Aws::CloudFormation::Errors::ValidationError
                # Do nothing.  The above event logging block may result in
                # a ValidationError while waiting for a stack to delete.
              end
              # rubocop:enable Lint/HandleExceptions

              if attempt == w.max_attempts - 1
                s.failure "#{stack_name} was not #{past_tense_verb} after 30 minutes."
                result = false

                # We don't want the interactive logger to catch an exception.
                throw :success
              end
              s.continue "Waiting for CloudFormation Stack to be successfully #{past_tense_verb}, current status '#{resp.stacks.first.stack_status}'." # rubocop:disable LineLength
            end
          end

          s.success "#{stack_name} successfully #{past_tense_verb}." if result
        rescue Aws::Waiters::Errors::FailureStateError
          result = false
          s.failure "#{stack_name} failed to update."
        end
      end

      result
    end

    def make_tags
      default_tags = [
        { key: 'moonshot_application', value: @config.app_name },
        { key: 'moonshot_environment', value: @config.environment_name }
      ]

      if @config.additional_tag
        default_tags << { key: @config.additional_tag, value: @name }
      end

      default_tags
    end

    def format_event(event)
      str = case event.resource_status
            when /FAILED/
              event.resource_status.red
            when /IN_PROGRESS/
              event.resource_status.yellow
            else
              event.resource_status.green
            end
      str << " #{event.logical_resource_id}"
      str << " #{event.resource_status_reason.light_black}" if event.resource_status_reason

      str
    end

    def doctor_check_template_exists
      if File.exist?(template_file)
        success "CloudFormation template found at '#{template_file}'."
      else
        critical "CloudFormation template not found at '#{template_file}'!"
      end
    end

    def doctor_check_template_against_aws
      cf_client.validate_template(template_body: template.body)
      success('CloudFormation template is valid.')
    rescue => e
      critical('Invalid CloudFormation template!', e.message)
    end
  end
end<|MERGE_RESOLUTION|>--- conflicted
+++ resolved
@@ -262,20 +262,10 @@
         stack_name: @name,
         template_body: template.body,
         capabilities: ['CAPABILITY_IAM'],
-<<<<<<< HEAD
-        parameters: @config.parameters.values.map(&:to_cf),
-        tags: make_tags)
-
-      change_set_name
-=======
         parameters: @config.parameters.values.map(&:to_cf)
       )
-      true
-    rescue Aws::CloudFormation::Errors::ValidationError => e
-      raise e.message unless
-        e.message == 'No updates are to be performed.'
-      false
->>>>>>> 7894df78
+
+      change_set_name
     end
 
     # TODO: Refactor this into it's own class.
